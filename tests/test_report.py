--- conflicted
+++ resolved
@@ -32,7 +32,7 @@
                     }).out
     assert any("XYZ [1]" in l and "XYZ [2]" in l for l in out.split("\n"))
 
-<<<<<<< HEAD
+    
 def test_codespeed_reporter():
     d = lambda: {
         "attributes": {"description": "XYZ"},
@@ -52,6 +52,7 @@
     assert len(j) == 1
     assert j[0]["benchmark"] == "XYZ: p"
 
+    
 def test_codespeed_reporter_failed():
     d = lambda: {
         "attributes": {"description": "XYZ"},
@@ -74,8 +75,8 @@
                     }).out
     j = json.loads(out)
     assert len(j) == 1
-=======
 
+    
 def test_html2_with_single():
     assert "report.html" in run_temci("report --reporter html2 in.yaml", files={
         "in.yaml": [
@@ -84,5 +85,4 @@
                 "data": {"p": [1]}
             }
         ]
-    }).file_contents
->>>>>>> 2568d4c2
+    }).file_contents